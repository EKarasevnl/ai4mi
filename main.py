#!/usr/bin/env python3

# MIT License

# Copyright (c) 2025 Hoel Kervadec, Caroline Magg

# Permission is hereby granted, free of charge, to any person obtaining a copy
# of this software and associated documentation files (the "Software"), to deal
# in the Software without restriction, including without limitation the rights
# to use, copy, modify, merge, publish, distribute, sublicense, and/or sell
# copies of the Software, and to permit persons to whom the Software is
# furnished to do so, subject to the following conditions:

# The above copyright notice and this permission notice shall be included in all
# copies or substantial portions of the Software.

# THE SOFTWARE IS PROVIDED "AS IS", WITHOUT WARRANTY OF ANY KIND, EXPRESS OR
# IMPLIED, INCLUDING BUT NOT LIMITED TO THE WARRANTIES OF MERCHANTABILITY,
# FITNESS FOR A PARTICULAR PURPOSE AND NONINFRINGEMENT. IN NO EVENT SHALL THE
# AUTHORS OR COPYRIGHT HOLDERS BE LIABLE FOR ANY CLAIM, DAMAGES OR OTHER
# LIABILITY, WHETHER IN AN ACTION OF CONTRACT, TORT OR OTHERWISE, ARISING FROM,
# OUT OF OR IN CONNECTION WITH THE SOFTWARE OR THE USE OR OTHER DEALINGS IN THE
# SOFTWARE.

import argparse
import warnings
from typing import Any
from pathlib import Path
from pprint import pprint
from operator import itemgetter
from shutil import copytree, rmtree

import torch
import numpy as np
import torch.nn.functional as F
from torch import nn, Tensor
from torchvision import transforms
from torch.utils.data import DataLoader

from functools import partial 

from dataset import SliceDataset
from ShallowNet import shallowCNN
from ENet import ENet
from TransUNet import TransUNet

from utils import (Dcm,
                   class2one_hot,
                   probs2one_hot,
                   probs2class,
                   tqdm_,
                   dice_coef,
                   save_images)

from losses import (CrossEntropy)
<<<<<<< HEAD
from augmentations import get_augmentations
=======
from losses import (DiceLoss)
from losses import (Hausdorff2DLoss)
from losses import (DiceHDLoss)
from losses import (DiceCELoss)
from losses import (CombinedLoss)
>>>>>>> 2ef145f3
import torch_optimizer as optim


datasets_params: dict[str, dict[str, Any]] = {}
# K for the number of classes
# Avoids the classes with C (often used for the number of Channel)
datasets_params["TOY2"] = {'K': 2, 'net': shallowCNN, 'B': 2, 'kernels': 8, 'factor': 2}
datasets_params["SEGTHOR"] = {'K': 5, 'net': ENet, 'B': 8, 'kernels': 8, 'factor': 2}
datasets_params["SEGTHOR_CLEAN"] = {'K': 5, 'net': ENet, 'B': 8, 'kernels': 8, 'factor': 2}


# augmentations = None

def img_transform(img):
        img = img.convert('L')
        img = np.array(img)[np.newaxis, ...]

        # augmented = augmentations(image = img, mask = img)
        # img = augmented['image']

        # img = img / 255  # max <= 1
        # img = torch.tensor(img, dtype=torch.float32)
        return img

def gt_transform(img):
        img = np.array(img)[...]
        # The idea is that the classes are mapped to {0, 255} for binary cases
        # {0, 85, 170, 255} for 4 classes
        # {0, 51, 102, 153, 204, 255} for 6 classes
        # Very sketchy but that works here and that simplifies visualization

        # augmented = augmentations(image = img, mask = img)
        # img = augmented['mask']
        return img
        # img = img / (255 / (K - 1)) if K != 5 else img / 63  # max <= 1
        # img = torch.tensor(img, dtype=torch.int64)[None, ...]  # Add one dimension to simulate batch
        # img = class2one_hot(img, K=K)
        # return img[0]

def setup(args) -> tuple[nn.Module, Any, Any, DataLoader, DataLoader, int]:
    # Networks and scheduler
    gpu: bool = args.gpu and torch.cuda.is_available()
    device = torch.device("cuda") if gpu else torch.device("cpu")
    print(f">> Picked {device} to run experiments")

    K: int = datasets_params[args.dataset]['K']
    
    # Select backbone architecture
    if args.backbone == 'ENet':
        kernels: int = datasets_params[args.dataset]['kernels'] if 'kernels' in datasets_params[args.dataset] else 8
        factor: int = datasets_params[args.dataset]['factor'] if 'factor' in datasets_params[args.dataset] else 2
        net = ENet(1, K, kernels=kernels, factor=factor)
    elif args.backbone == 'TransUNet':
        # TransUNet specific parameters
        img_size = getattr(args, 'img_size', 224)
        patch_size = getattr(args, 'patch_size', 16)
        embed_dim = getattr(args, 'embed_dim', 768)
        depth = getattr(args, 'depth', 12)
        num_heads = getattr(args, 'num_heads', 12)
        net = TransUNet(1, K, img_size=img_size, patch_size=patch_size, 
                       embed_dim=embed_dim, depth=depth, num_heads=num_heads)
    else:
        # Fallback to dataset default
        kernels: int = datasets_params[args.dataset]['kernels'] if 'kernels' in datasets_params[args.dataset] else 8
        factor: int = datasets_params[args.dataset]['factor'] if 'factor' in datasets_params[args.dataset] else 2
        net = datasets_params[args.dataset]['net'](1, K, kernels=kernels, factor=factor)
    
    net.init_weights()
    net.to(device)


    if args.optimizer == 'ranger':
        optimizer = optim.Ranger(net.parameters(), lr=args.lr, weight_decay=args.weight_decay)
    
    elif args.optimizer in ['sgd', 'nesterov-sgd']:
        nesterov = args.optimizer == 'nesterov-sgd'
        optimizer = torch.optim.SGD(net.parameters(), lr=args.lr, 
                    momentum=args.momentum, 
                    nesterov=nesterov,
                    weight_decay=args.weight_decay)

    else:
        optimizer = torch.optim.Adam(net.parameters(), lr=args.lr, betas=(0.9, 0.999))

    # Dataset part
    B: int = datasets_params[args.dataset]['B']
    root_dir = Path("data") / args.dataset

    if args.augment:
        augmentations = get_augmentations()
    else:
        augmentations = None

    train_set = SliceDataset('train',
                             root_dir,
                             K,
                             img_transform=img_transform,
                             gt_transform= gt_transform,
                             debug=args.debug,
                             augmentations = augmentations)
    train_loader = DataLoader(train_set,
                              batch_size=B,
                              num_workers=5,
                              shuffle=True)

    val_set = SliceDataset('val',
                           root_dir,
                           K,
                           img_transform=img_transform,
                           gt_transform=gt_transform,
                           debug=args.debug)
    val_loader = DataLoader(val_set,
                            batch_size=B,
                            num_workers=5,
                            shuffle=False)

    args.dest.mkdir(parents=True, exist_ok=True)

    return (net, optimizer, device, train_loader, val_loader, K)

def runTraining(args):
    print(f">>> Setting up to train on {args.dataset} with {args.mode}")
    net, optimizer, device, train_loader, val_loader, K = setup(args)

    if args.mode == "full":
        loss_fn = CrossEntropy(idk=list(range(K)))  # Supervise both background and foreground
    elif args.mode in ["partial"] and args.dataset == 'SEGTHOR':
        loss_fn = CrossEntropy(idk=[0, 1, 3, 4])  # Do not supervise the heart (class 2)
    elif args.mode in ["dice"] and args.dataset == 'SEGTHOR_CLEAN':
        loss_fn = DiceLoss(idk=[0, 1, 2, 3, 4])
    elif args.mode in ["hd"] and args.dataset == 'SEGTHOR_CLEAN':
        loss_fn = Hausdorff2DLoss(idk=[0, 1, 2, 3, 4])
    elif args.mode in ["dicehd"] and args.dataset == 'SEGTHOR_CLEAN':
        loss_fn = DiceHDLoss(idk=[0, 1, 2, 3, 4], alpha=0.5)
    elif args.mode in ["dicece"] and args.dataset == 'SEGTHOR_CLEAN':
        loss_fn = DiceCELoss(idk=[0, 1, 2, 3, 4], alpha=0.5)
    elif args.mode in ["comp"] and args.dataset == 'SEGTHOR_CLEAN':  # Just to compare with the paper
        loss_fn = CombinedLoss(idk=[0, 1, 2, 3, 4], alpha=0.5)
    else:
        raise ValueError(args.mode, args.dataset)

    # Notice one has the length of the _loader_, and the other one of the _dataset_
    log_loss_tra: Tensor = torch.zeros((args.epochs, len(train_loader)))
    log_dice_tra: Tensor = torch.zeros((args.epochs, len(train_loader.dataset), K))
    log_loss_val: Tensor = torch.zeros((args.epochs, len(val_loader)))
    log_dice_val: Tensor = torch.zeros((args.epochs, len(val_loader.dataset), K))

    best_dice: float = 0

    for e in range(args.epochs):
        for m in ['train', 'val']:
            match m:
                case 'train':
                    net.train()
                    opt = optimizer
                    cm = Dcm
                    desc = f">> Training   ({e: 4d})"
                    loader = train_loader
                    log_loss = log_loss_tra
                    log_dice = log_dice_tra
                case 'val':
                    net.eval()
                    opt = None
                    cm = torch.no_grad
                    desc = f">> Validation ({e: 4d})"
                    loader = val_loader
                    log_loss = log_loss_val
                    log_dice = log_dice_val

            with cm():  # Either dummy context manager, or the torch.no_grad for validation
                j = 0
                tq_iter = tqdm_(enumerate(loader), total=len(loader), desc=desc)
                for i, data in tq_iter:
                    img = data['images'].to(device)
                    gt = data['gts'].to(device)

                    if opt:  # So only for training
                        opt.zero_grad()

                    # Sanity tests to see we loaded and encoded the data correctly
                    assert 0 <= img.min() and img.max() <= 1
                    B, _, W, H = img.shape

                    pred_logits = net(img)
                    pred_probs = F.softmax(1 * pred_logits, dim=1)  # 1 is the temperature parameter

                    # Metrics computation, not used for training
                    pred_seg = probs2one_hot(pred_probs)
                    log_dice[e, j:j + B, :] = dice_coef(pred_seg, gt)  # One DSC value per sample and per class

                    loss = loss_fn(pred_probs, gt)
                    log_loss[e, i] = loss.item()  # One loss value per batch (averaged in the loss)

                    if opt:  # Only for training
                        loss.backward()
                        opt.step()

                    if m == 'val':
                        with warnings.catch_warnings():
                            warnings.filterwarnings('ignore', category=UserWarning)
                            predicted_class: Tensor = probs2class(pred_probs)
                            mult: int = 63 if K == 5 else (255 / (K - 1))
                            save_images(predicted_class * mult,
                                        data['stems'],
                                        args.dest / f"iter{e:03d}" / m)

                    j += B  # Keep in mind that _in theory_, each batch might have a different size
                    # For the DSC average: do not take the background class (0) into account:
                    postfix_dict: dict[str, str] = {"Dice": f"{log_dice[e, :j, 1:].mean():05.3f}",
                                                    "Loss": f"{log_loss[e, :i + 1].mean():5.2e}"}
                    if K > 2:
                        postfix_dict |= {f"Dice-{k}": f"{log_dice[e, :j, k].mean():05.3f}"
                                         for k in range(1, K)}
                    tq_iter.set_postfix(postfix_dict)

        # I save it at each epochs, in case the code crashes or I decide to stop it early
        np.save(args.dest / "loss_tra.npy", log_loss_tra)
        np.save(args.dest / "dice_tra.npy", log_dice_tra)
        np.save(args.dest / "loss_val.npy", log_loss_val)
        np.save(args.dest / "dice_val.npy", log_dice_val)

        current_dice: float = log_dice_val[e, :, 1:].mean().item()
        if current_dice > best_dice:
            message = f">>> Improved dice at epoch {e}: {best_dice:05.3f}->{current_dice:05.3f} DSC"
            print(message)
            best_dice = current_dice
            with open(args.dest / "best_epoch.txt", 'w') as f:
                f.write(message)

            best_folder = args.dest / "best_epoch"
            if best_folder.exists():
                rmtree(best_folder)
            copytree(args.dest / f"iter{e:03d}", Path(best_folder))

            torch.save(net, args.dest / "bestmodel.pkl")
            torch.save(net.state_dict(), args.dest / "bestweights.pt")


def main():
    parser = argparse.ArgumentParser()

    parser.add_argument('--epochs', default=20, type=int)
    parser.add_argument('--dataset', default='TOY2', choices=datasets_params.keys())
    parser.add_argument('--mode', default='full', choices=['partial', 'full', 'dice', 'hd', 'dicehd', 'dicece', 'comp'])
    parser.add_argument('--dest', type=Path, required=True,
                        help="Destination directory to save the results (predictions and weights).")
    parser.add_argument('--backbone', default='ENet', choices=['ENet', 'TransUNet'])

    parser.add_argument('--lr', default=0.001, type=float)
    parser.add_argument('--weight_decay', default=0.001, type=float)
    parser.add_argument('--optimizer', default='adam', choices=['adam', 'ranger'])
    parser.add_argument('--gpu', action='store_true')
    parser.add_argument('--debug', action='store_true',
                        help="Keep only a fraction (10 samples) of the datasets, "
                             "to test the logics around epochs and logging easily.")
    
    # TransUNet specific arguments
    parser.add_argument('--img_size', default=512, type=int,
                        help='Input image size for TransUNet')
    parser.add_argument('--patch_size', default=8, type=int,
                        help='Patch size for Vision Transformer')
    parser.add_argument('--embed_dim', default=1024, type=int,
                        help='Embedding dimension for Vision Transformer')
    parser.add_argument('--depth', default=12, type=int,
                        help='Number of transformer blocks')
    parser.add_argument('--num_heads', default=16, type=int,
                        help='Number of attention heads')
    parser.add_argument('--augment', action='store_true')
    args = parser.parse_args()

    pprint(args)

    runTraining(args)


if __name__ == '__main__':
    main()<|MERGE_RESOLUTION|>--- conflicted
+++ resolved
@@ -53,15 +53,12 @@
                    save_images)
 
 from losses import (CrossEntropy)
-<<<<<<< HEAD
-from augmentations import get_augmentations
-=======
 from losses import (DiceLoss)
 from losses import (Hausdorff2DLoss)
 from losses import (DiceHDLoss)
 from losses import (DiceCELoss)
 from losses import (CombinedLoss)
->>>>>>> 2ef145f3
+from augmentations import get_augmentations
 import torch_optimizer as optim
 
 
